--- conflicted
+++ resolved
@@ -2,12 +2,9 @@
 from __future__ import (absolute_import, division, print_function,
                         unicode_literals)
 
-<<<<<<< HEAD
 import pytest
-=======
 import itertools
 
->>>>>>> 82da7f7a
 import numpy as np
 from numpy.random import randn, normal
 from numpy.testing import assert_equal
@@ -50,8 +47,8 @@
         assert len(mad) == 1000
         assert mad.size < randvar.size
         # Test some actual values in a 3 dimensional array
-        x = np.arange(3*4*5)
-        a = np.array([sum(x[:i+1]) for i in range(len(x))]).reshape(3, 4, 5)
+        x = np.arange(3 * 4 * 5)
+        a = np.array([sum(x[:i + 1]) for i in range(len(x))]).reshape(3, 4, 5)
         mad = funcs.median_absolute_deviation(a)
         assert mad == 389.5
         mad = funcs.median_absolute_deviation(a, axis=0)
@@ -84,7 +81,7 @@
     # Just cross check if that's identical to the function on the unmasked
     # values only
     assert funcs.median_absolute_deviation(array) == (
-            funcs.median_absolute_deviation(array[~array.mask]))
+        funcs.median_absolute_deviation(array[~array.mask]))
 
     # Multidimensional masked array
     array = np.ma.array([[1, 4], [2, 2]], mask=[[1, 0], [0, 0]])
@@ -358,7 +355,8 @@
             rslt = funcs.mad_std(data, ignore_nan=False)
             if NUMPY_LT_1_10:
                 w = warns[0]
-                assert str(w.message).startswith("Numpy versions <1.10 will return")
+                assert str(w.message).startswith(
+                    "Numpy versions <1.10 will return")
             else:
                 assert np.isnan(rslt)
 
@@ -427,7 +425,6 @@
                     funcs.gaussian_sigma_to_fwhm, 1.0)
 
 
-<<<<<<< HEAD
 def test_poisson_conf_interval_rootn():
     assert_allclose(funcs.poisson_conf_interval(16, interval='root-n'),
                     (12, 20))
@@ -643,116 +640,119 @@
     with pytest.raises(ImportError):
         funcs.poisson_conf_interval(20., interval='kraft-burrows-nousek',
                                     background=10., conflevel=.95)
-=======
-
-@pytest.mark.skipif('not HAS_SCIPY')
-@pytest.mark.parametrize('N',[10,100,1000,10000])
+
+
+@pytest.mark.skipif('not HAS_SCIPY')
+@pytest.mark.parametrize('N', [10, 100, 1000, 10000])
 def test_uniform(N):
     with NumpyRNGContext(12345):
-        assert funcs.kuiper(np.random.random(N))[1]>0.01
-
-@pytest.mark.skipif('not HAS_SCIPY')
-@pytest.mark.parametrize('N,M',[(100,100),
-                                (20,100),
-                                (100,20),
-                                (10,20),
-                                (5,5),
-                                (1000,100)])
-def test_kuiper_two_uniform(N,M):
+        assert funcs.kuiper(np.random.random(N))[1] > 0.01
+
+
+@pytest.mark.skipif('not HAS_SCIPY')
+@pytest.mark.parametrize('N,M', [(100, 100),
+                                 (20, 100),
+                                 (100, 20),
+                                 (10, 20),
+                                 (5, 5),
+                                 (1000, 100)])
+def test_kuiper_two_uniform(N, M):
     with NumpyRNGContext(12345):
         assert funcs.kuiper_two(np.random.random(N),
-                                np.random.random(M))[1]>0.01
-
-@pytest.mark.skipif('not HAS_SCIPY')
-@pytest.mark.parametrize('N,M',[(100,100),
-                                (20,100),
-                                (100,20),
-                                (10,20),
-                                (5,5),
-                                (1000,100)])
-def test_kuiper_two_nonuniform(N,M):
+                                np.random.random(M))[1] > 0.01
+
+
+@pytest.mark.skipif('not HAS_SCIPY')
+@pytest.mark.parametrize('N,M', [(100, 100),
+                                 (20, 100),
+                                 (100, 20),
+                                 (10, 20),
+                                 (5, 5),
+                                 (1000, 100)])
+def test_kuiper_two_nonuniform(N, M):
     with NumpyRNGContext(12345):
         assert funcs.kuiper_two(np.random.random(N)**2,
-                                np.random.random(M)**2)[1]>0.01
+                                np.random.random(M)**2)[1] > 0.01
+
 
 @pytest.mark.skipif('not HAS_SCIPY')
 def test_detect_kuiper_two_different():
     with NumpyRNGContext(12345):
-        D, f = funcs.kuiper_two(np.random.random(500)*0.5,
+        D, f = funcs.kuiper_two(np.random.random(500) * 0.5,
                                 np.random.random(500))
-        assert f<0.01
-
-@pytest.mark.skipif('not HAS_SCIPY')
-@pytest.mark.parametrize('N,M',[(100,100),
-                                (20,100),
-                                (100,20),
-                                (10,20),
-                                (5,5),
-                                (1000,100)])
-def test_fpp_kuiper_two(N,M):
+        assert f < 0.01
+
+
+@pytest.mark.skipif('not HAS_SCIPY')
+@pytest.mark.parametrize('N,M', [(100, 100),
+                                 (20, 100),
+                                 (100, 20),
+                                 (10, 20),
+                                 (5, 5),
+                                 (1000, 100)])
+def test_fpp_kuiper_two(N, M):
     with NumpyRNGContext(12345):
         R = 100
         fpp = 0.05
         fps = 0
         for i in range(R):
-            D, f = funcs.kuiper_two(np.random.random(N),np.random.random(M))
-            if f<fpp:
+            D, f = funcs.kuiper_two(np.random.random(N), np.random.random(M))
+            if f < fpp:
                 fps += 1
-        assert scipy.stats.binom(R,fpp).sf(fps-1)>0.005
-        assert scipy.stats.binom(R,fpp).cdf(fps-1)>0.005
+        assert scipy.stats.binom(R, fpp).sf(fps - 1) > 0.005
+        assert scipy.stats.binom(R, fpp).cdf(fps - 1) > 0.005
 
 
 @pytest.mark.skipif('not HAS_SCIPY')
 def test_histogram():
     with NumpyRNGContext(1234):
         a, b = 0.3, 3.14
-        s = np.random.uniform(a,b,10000) % 1
-    
-        b, w = funcs.fold_intervals([(a,b,1./(b-a))])
-
-        h = funcs.histogram_intervals(16,b,w)
-        nn, bb = np.histogram(s, bins=len(h), range=(0,1))
+        s = np.random.uniform(a, b, 10000) % 1
+
+        b, w = funcs.fold_intervals([(a, b, 1. / (b - a))])
+
+        h = funcs.histogram_intervals(16, b, w)
+        nn, bb = np.histogram(s, bins=len(h), range=(0, 1))
 
         uu = np.sqrt(nn)
-        nn, uu = len(h)*nn/h/len(s), len(h)*uu/h/len(s)
-
-        c2 = np.sum(((nn-1)/uu)**2)
-    
-        assert scipy.stats.chi2(len(h)).cdf(c2)>0.01
-        assert scipy.stats.chi2(len(h)).sf(c2)>0.01
-
-
-@pytest.mark.skipif('not HAS_SCIPY')
-@pytest.mark.parametrize("ii,rr",[ 
-            ( (4,(0,1),(1,)), (1,1,1,1) ),
-            ( (2,(0,1),(1,)), (1,1) ),
-            ( (4,(0,0.5,1),(1,1)), (1,1,1,1) ),
-            ( (4,(0,0.5,1),(1,2)), (1,1,2,2) ),
-            ( (3,(0,0.5,1),(1,2)), (1,1.5,2) ),
-            ])
+        nn, uu = len(h) * nn / h / len(s), len(h) * uu / h / len(s)
+
+        c2 = np.sum(((nn - 1) / uu)**2)
+
+        assert scipy.stats.chi2(len(h)).cdf(c2) > 0.01
+        assert scipy.stats.chi2(len(h)).sf(c2) > 0.01
+
+
+@pytest.mark.skipif('not HAS_SCIPY')
+@pytest.mark.parametrize("ii,rr", [
+    ((4, (0, 1), (1,)), (1, 1, 1, 1)),
+    ((2, (0, 1), (1,)), (1, 1)),
+    ((4, (0, 0.5, 1), (1, 1)), (1, 1, 1, 1)),
+    ((4, (0, 0.5, 1), (1, 2)), (1, 1, 2, 2)),
+    ((3, (0, 0.5, 1), (1, 2)), (1, 1.5, 2)),
+])
 def test_histogram_intervals_known(ii, rr):
     with NumpyRNGContext(1234):
-        assert_allclose(funcs.histogram_intervals(*ii),rr)
-
-
-@pytest.mark.skipif('not HAS_SCIPY')
-@pytest.mark.parametrize('N,m,p',[(100,10000,0.01),
-                                  (300,10000,0.001),
-                                  (10,10000,0.001),
-                                  ])
-def test_uniform_binomial(N,m,p):
+        assert_allclose(funcs.histogram_intervals(*ii), rr)
+
+
+@pytest.mark.skipif('not HAS_SCIPY')
+@pytest.mark.parametrize('N,m,p', [(100, 10000, 0.01),
+                                   (300, 10000, 0.001),
+                                   (10, 10000, 0.001),
+                                   ])
+def test_uniform_binomial(N, m, p):
     """Check that the false positive probability is right
 
     In particular, run m trials with N uniformly-distributed photons
     and check that the number of false positives is consistent with
     a binomial distribution. The more trials, the tighter the bounds
     but the longer the runtime.
-    
+
     """
     with NumpyRNGContext(1234):
         fpps = [funcs.kuiper(np.random.random(N))[1]
                 for i in range(m)]
-        assert (scipy.stats.binom(n=m,p=p).ppf(0.01)
-                <len([fpp for fpp in fpps if fpp<p])
-                <scipy.stats.binom(n=m,p=p).ppf(0.99))
->>>>>>> 82da7f7a
+        assert (scipy.stats.binom(n=m, p=p).ppf(0.01) <
+                len([fpp for fpp in fpps if fpp < p]) <
+                scipy.stats.binom(n=m, p=p).ppf(0.99))